--- conflicted
+++ resolved
@@ -3,28 +3,15 @@
 <div class="cover-card table-cell table-middle">
   {% if author.avatar %}
   <img src="{{ site.url }}/img/{{ author.avatar }}" alt="" class="avatar">
-  {% endif %}
-  <a href="{{ site.url }}/" class="author_name">{{ author.name }}</a>
-  <span class="author_job">{{ author.job }}</span>
   <span class="author_bio mbm">{{ author.bio }}</span>
   <nav class="nav">
     <ul class="nav-list">
       <li class="nav-item">
         <a href="{{ site.url }}/">home</a>
-<<<<<<< HEAD
-=======
-        <span>/</span>
->>>>>>> e5be4c67
       </li>
       {% for page in site.pages %} {% if page.title %}
       <li class="nav-item">
         <a href="{{ site.url }}{{ page.url }}">{{ page.title }}</a>
-<<<<<<< HEAD
-=======
-        {% unless forloop.last %}
-          <span>/</span>
-        {% endunless %}
->>>>>>> e5be4c67
       </li>
       {% endif %} {% endfor %}
     </ul>
