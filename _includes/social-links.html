<script type="text/javascript">
  // based on http://stackoverflow.com/a/10300743/280842
  function gen_mail_to_link(hs, subject) {
    var lhs,rhs;
    var p = hs.split('@');
    lhs = p[0];
    rhs = p[1];
    document.write("<a class=\"social-link-item\" target=\"_blank\" href=\"mailto");
    document.write(":" + lhs + "@");
    document.write(rhs + "?subject=" + subject + "\"><i class=\"fa fa-fw fa-envelope\"></i><\/a>");
  }
</script>
<div class="social-links">
  <ul>
    {% if author.email %}
      <li>
      <script>gen_mail_to_link('{{ author.email }}', 'Hello from website');</script>
      </li>
    {% endif %}
    {% if author.twitter %}<li><a href="http://twitter.com/{{ author.twitter }}" class="social-link-item" target="_blank"><i class="fa fa-fw fa-twitter"></i></a></li>{% endif %}
    {% if author.facebook %}<li><a href="http://facebook.com/{{ author.facebook }}" class="social-link-item" target="_blank"><i class="fa fa-fw fa-facebook"></i></a></li>{% endif %}
    {% if author.google.plus %}<li><a href="http://plus.google.com/+{{ author.google.plus }}" class="social-link-item" target="_blank"><i class="fa fa-fw fa-google-plus"></i> Google+</a></li>{% endif %}
    {% if author.linkedin %}<li><a href="http://linkedin.com/in/{{ author.linkedin }}" class="social-link-item" target="_blank"><i class="fa fa-fw fa-linkedin"></i></a></li>{% endif %}
    {% if author.skype %}<li><a href="skype:{{ author.skype }}" class="social-link-item" target="_blank"><i class="fa fa-fw fa-skype"></i></a></li>{% endif %}
    {% if author.xing %}<li><a href="http://www.xing.com/profile/{{ author.xing }}" class="social-link-item" target="_blank"><i class="fa fa-fw fa-xing"></i></a></li>{% endif %}
    {% if author.instagram %}<li><a href="http://instagram.com/{{ author.instagram }}" class="social-link-item" target="_blank"><i class="fa fa-fw fa-instagram"></i></a></li>{% endif %}
    {% if author.tumblr %}<li><a href="http://{{ author.tumblr }}.tumblr.com" class="social-link-item" target="_blank"><i class="fa fa-fw fa-tumblr"></i></a></li>{% endif %}
    {% if author.github %}<li><a href="http://github.com/{{ author.github }}" class="social-link-item" target="_blank"><i class="fa fa-fw fa-github"></i></a></li>{% endif %}
    {% if author.gitlab %}<li><a href="http://gitlab.com/u/{{ author.gitlab }}" class="social-link-item" target="_blank"><i class="fa fa-fw fa-gitlab"></i></a></li>{% endif %}
    {% if author.stackoverflow %}<li><a href="http://stackoverflow.com/users/{{ author.stackoverflow }}" class="social-link-item" target="_blank"><i class="fa fa-fw fa-stack-overflow"></i></a></li>{% endif %}
    {% if author.lastfm %}<li><a href="http://lastfm.com/user/{{ author.lastfm }}" class="social-link-item" target="_blank"><i class="fa fa-fw fa-music"></i></a></li>{% endif %}
    {% if author.dribbble %}<li><a href="http://dribbble.com/{{ author.dribbble }}" class="social-link-item" target="_blank"><i class="fa fa-fw fa-dribbble"></i></a></li>{% endif %}
    {% if author.pinterest %}<li><a href="http://www.pinterest.com/{{ author.pinterest }}" class="social-link-item" target="_blank"><i class="fa fa-fw fa-pinterest"></i></a></li>{% endif %}
    {% if author.foursquare %}<li><a href="http://foursquare.com/{{ author.foursquare }}" class="social-link-item" target="_blank"><i class="fa fa-fw fa-foursquare"></i></a></li>{% endif %}
    {% if author.steam %}<li><a href="http://steamcommunity.com/id/{{ author.steam }}" class="social-link-item" target="_blank"><i class="fa fa-fw fa-steam"></i></a></li>{% endif %}
    {% if author.youtube %}<li><a href="https://youtube.com/user/{{ author.youtube }}" class="social-link-item" target="_blank"><i class="fa fa-fw fa-youtube"></i></a></li>{% endif %}
    {% if author.soundcloud %}<li><a href="http://soundcloud.com/{{ author.soundcloud }}" class="social-link-item" target="_blank"><i class="fa fa-fw fa-soundcloud"></i></a></li>{% endif %}
    {% if author.weibo %}<li><a href="http://www.weibo.com/{{ author.weibo }}" class="social-link-item" target="_blank"><i class="fa fa-fw fa-weibo"></i></a></li>{% endif %}
    {% if author.flickr %}<li><a href="http://www.flickr.com/{{ author.flickr }}" class="social-link-item" target="_blank"><i class="fa fa-fw fa-flickr"></i></a></li>{% endif %}
    {% if author.500px %}<li><a href="http://www.500px.com/{{ author.500px }}" class="social-link-item" target="_blank"><i class="fa fa-fw fa-500px"></i></a></li>{% endif %}
    {% if author.codepen %}<li><a href="http://codepen.io/{{ author.codepen }}" class="social-link-item" target="_blank"><i class="fa fa-fw fa-codepen"></i></a></li>{% endif %}
<<<<<<< HEAD
    {% if author.reddit %}<li><a href="https://reddit.com/user/{{ author.reddit }}" class="social-link-item" target="_blank"><i class="fa fa-fw fa-reddit"></i></a></li>{% endif %}
=======
    {% if author.telegram %}<li><a href="https://t.me/{{ author.telegram }}" class="social-link-item" target="_blank"><i class="fa fa-fw fa-telegram"></i></a></li>{% endif %}
>>>>>>> e5be4c67
  </ul>
</div><|MERGE_RESOLUTION|>--- conflicted
+++ resolved
@@ -39,10 +39,7 @@
     {% if author.flickr %}<li><a href="http://www.flickr.com/{{ author.flickr }}" class="social-link-item" target="_blank"><i class="fa fa-fw fa-flickr"></i></a></li>{% endif %}
     {% if author.500px %}<li><a href="http://www.500px.com/{{ author.500px }}" class="social-link-item" target="_blank"><i class="fa fa-fw fa-500px"></i></a></li>{% endif %}
     {% if author.codepen %}<li><a href="http://codepen.io/{{ author.codepen }}" class="social-link-item" target="_blank"><i class="fa fa-fw fa-codepen"></i></a></li>{% endif %}
-<<<<<<< HEAD
     {% if author.reddit %}<li><a href="https://reddit.com/user/{{ author.reddit }}" class="social-link-item" target="_blank"><i class="fa fa-fw fa-reddit"></i></a></li>{% endif %}
-=======
     {% if author.telegram %}<li><a href="https://t.me/{{ author.telegram }}" class="social-link-item" target="_blank"><i class="fa fa-fw fa-telegram"></i></a></li>{% endif %}
->>>>>>> e5be4c67
   </ul>
 </div>